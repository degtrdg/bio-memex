
label/data/

.DS_Store
*/.DS_Store

.env
<<<<<<< HEAD
.DS_Store
videos/full_fps/
**/__pycache__/
full_fps.zip
/batch_cache/
debug_batch_*.txt
*.mp4
*.mov
=======
>>>>>>> aeb83a37
<|MERGE_RESOLUTION|>--- conflicted
+++ resolved
@@ -5,7 +5,6 @@
 */.DS_Store
 
 .env
-<<<<<<< HEAD
 .DS_Store
 videos/full_fps/
 **/__pycache__/
@@ -13,6 +12,4 @@
 /batch_cache/
 debug_batch_*.txt
 *.mp4
-*.mov
-=======
->>>>>>> aeb83a37
+*.mov